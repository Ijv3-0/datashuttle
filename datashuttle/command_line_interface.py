--- conflicted
+++ resolved
@@ -191,8 +191,6 @@
     "--remote_host_username", required=False, help="(str)", metavar=""
 )
 make_config_file_parser.add_argument(
-<<<<<<< HEAD
-=======
     "--sub_prefix",
     required=False,
     type=str,
@@ -207,7 +205,6 @@
     help="(str) default: ses-",
 )
 make_config_file_parser.add_argument(
->>>>>>> b7a9aceb
     "--use_ephys",
     required=False,
     default=None,
@@ -216,8 +213,6 @@
     help=help("flag_default_false"),
 )
 make_config_file_parser.add_argument(
-<<<<<<< HEAD
-=======
     "--use_ephys_behav",
     required=False,
     default=None,
@@ -234,7 +229,6 @@
     help=help("flag_default_false"),
 )
 make_config_file_parser.add_argument(
->>>>>>> b7a9aceb
     "--use_behav",
     required=False,
     default=None,
@@ -243,8 +237,6 @@
     help=help("flag_default_false"),
 )
 make_config_file_parser.add_argument(
-<<<<<<< HEAD
-=======
     "--use_behav_camera",
     required=False,
     default=None,
@@ -253,7 +245,6 @@
     help=help("flag_default_false"),
 )
 make_config_file_parser.add_argument(
->>>>>>> b7a9aceb
     "--use_imaging",
     required=False,
     default=None,
@@ -340,7 +331,7 @@
     kwargs = make_kwargs(args)
 
     filtered_kwargs = {k: v for k, v in kwargs.items() if v is not None}
-
+    print(filtered_kwargs)
     run_command(project, project.make_sub_dir, **filtered_kwargs)
 
 
@@ -356,8 +347,6 @@
 make_sub_dir_parser.set_defaults(func=make_sub_dir)
 
 make_sub_dir_parser.add_argument(
-<<<<<<< HEAD
-=======
     "--experiment_type",
     type=str,
     nargs="+",
@@ -366,7 +355,6 @@
     metavar="",
 )
 make_sub_dir_parser.add_argument(
->>>>>>> b7a9aceb
     "--sub_names",
     type=str,
     nargs="+",
@@ -383,19 +371,13 @@
     metavar="",
 )
 make_sub_dir_parser.add_argument(
-    "--experiment_type",
-    type=str,
-    nargs="+",
-    required=False,
-<<<<<<< HEAD
-    help="Required: (str, single or multiple) (selection of data types, or 'all') (default 'all')",
-    metavar="",
-=======
+    "--dont_make_ses_tree",
+    required=False,
     default=False,
     action="store_true",
     help=help("optional_flag_default_false"),
->>>>>>> b7a9aceb
-)
+)
+
 
 # ------------------------------------------------------------------------------------------
 # Transfer
@@ -427,15 +409,19 @@
 upload_data_parser.set_defaults(func=upload_data)
 
 upload_data_parser.add_argument(
+    "--experiment_type",
+    type=str,
+    nargs="+",
+    required=True,
+    help=help("required_str_single_or_multiple_or_all"),
+    metavar="",
+)
+upload_data_parser.add_argument(
     "--sub_names",
     type=str,
     nargs="+",
     required=True,
-<<<<<<< HEAD
-    help="Required: (str, single or multiple)",
-=======
-    help=help("required_str_single_or_multiple_or_all"),
->>>>>>> b7a9aceb
+    help=help("required_str_single_or_multiple_or_all"),
     metavar="",
 )
 upload_data_parser.add_argument(
@@ -447,20 +433,7 @@
     metavar="",
 )
 upload_data_parser.add_argument(
-    "--experiment_type",
-    type=str,
-    nargs="+",
-<<<<<<< HEAD
-    required=False,
-    help="Optional: (str, single or multiple) (selection of data types, or 'all') (default 'all')",
-=======
-    required=True,
-    help=help("required_str_single_or_multiple_or_all"),
->>>>>>> b7a9aceb
-    metavar="",
-)
-upload_data_parser.add_argument(
-    "--dry_run",
+    "--preview",
     required=False,
     action="store_true",
     help=help("optional_flag_default_false"),
@@ -493,15 +466,19 @@
 download_data_parser.set_defaults(func=download_data)
 
 download_data_parser.add_argument(
+    "--experiment_type",
+    type=str,
+    nargs="+",
+    required=True,
+    help=help("required_str_single_or_multiple_or_all"),
+    metavar="",
+)
+download_data_parser.add_argument(
     "--sub_names",
     type=str,
     nargs="+",
     required=True,
-<<<<<<< HEAD
-    help="Required: (str, single or multiple)",
-=======
-    help=help("required_str_single_or_multiple_or_all"),
->>>>>>> b7a9aceb
+    help=help("required_str_single_or_multiple_or_all"),
     metavar="",
 )
 download_data_parser.add_argument(
@@ -513,20 +490,7 @@
     metavar="",
 )
 download_data_parser.add_argument(
-    "--experiment_type",
-    type=str,
-    nargs="+",
-<<<<<<< HEAD
-    required=False,
-    help="Optional: (str or list) (selection of data types, or 'all') (default 'all')",
-=======
-    required=True,
-    help=help("required_str_single_or_multiple_or_all"),
->>>>>>> b7a9aceb
-    metavar="",
-)
-download_data_parser.add_argument(
-    "--dry_run",
+    "--preview",
     required=False,
     action="store_true",
     help=help("optional_flag_default_false"),
@@ -560,11 +524,7 @@
     "filepath", type=str, help=help("required_str")
 )
 upload_project_dir_or_file_parser.add_argument(
-<<<<<<< HEAD
-    "--dry_run", action="store_true", help="flag (default False)"
-=======
     "--preview", action="store_true", help=help("flag_default_false")
->>>>>>> b7a9aceb
 )
 
 
@@ -597,11 +557,7 @@
     "filepath", type=str, help=help("required_str")
 )
 download_project_dir_or_file_parser.add_argument(
-<<<<<<< HEAD
-    "--dry_run", action="store_true", help="flag (default False)"
-=======
     "--preview", action="store_true", help=help("flag_default_false")
->>>>>>> b7a9aceb
 )
 
 
